--- conflicted
+++ resolved
@@ -158,12 +158,8 @@
    * Continues the animation.
    */
   play(){
-<<<<<<< HEAD
     this.#stopAll = false;
     this.animate(this.iterations);
-=======
-    this.animate(this.#privateIterations);
->>>>>>> 88f8bbba
   }
 
   /**
@@ -178,11 +174,7 @@
    */
   stop() {
     this.#stopAll = true;
-<<<<<<< HEAD
     this.iterations = 0;
-=======
-    this.#privateIterations = 0;
->>>>>>> 88f8bbba
   }
 
   #validateConfig(config) {
